{
  "name": "file-box",
  "version": "0.9.3",
  "description": "Pack a File into Box for easy move/transfer between servers no matter of where it is.(local path, remote url, or cloud storage)",
  "main": "dist/src/index.js",
  "typings": "dist/src/index.d.ts",
  "directories": {
    "doc": "docs"
  },
  "scripts": {
    "clean": "shx rm -fr dist/*",
    "dist": "npm run clean && tsc",
    "lint": "npm run lint:ts",
    "lint:ts": "tslint --project tsconfig.json && tsc --noEmit",
    "pack": "npm pack",
    "test": "npm run lint && npm run test:unit",
    "test:unit": "blue-tape -r ts-node/register \"src/**/*.test.ts\" \"tests/**/*.test.ts\"",
    "test:pack": "bash -x scripts/npm-pack-testing.sh"
  },
  "repository": {
    "type": "git",
    "url": "git+https://github.com/huan/file-box.git"
  },
  "keywords": [
    "file",
    "virtual",
    "cloud",
    "url",
    "stream",
    "http",
    "api"
  ],
  "author": "Huan LI <zixia@zixia.net>",
  "license": "Apache-2.0",
  "bugs": {
    "url": "https://github.com/huan/file-box/issues"
  },
  "homepage": "https://github.com/huan/file-box#readme",
  "devDependencies": {
    "@chatie/tsconfig": "^0.6.1",
    "@types/blue-tape": "^0.1.31",
    "@types/isomorphic-fetch": "0.0.35",
    "@types/mime": "^2.0.0",
    "@types/node": "^12.0.4",
    "@types/semver": "^5.5.0",
    "@wwwouter/tslint-contrib": "^1.0.0",
    "blue-tape": "^1.0.0",
    "git-scripts": "^0.2.1",
    "read-pkg-up": "^6.0.0",
    "reflect-metadata": "^0.1.12",
    "semver": "^6.0.0",
    "shx": "^0.3.2",
<<<<<<< HEAD
    "ts-node": "^8.0.3",
    "tslint": "^5.10.0",
    "typescript": "^3.0.1"
=======
    "ts-node": "^7.0.1",
    "tslint": "^5.17.0",
    "tslint-config-standard": "^8.0.1",
    "typescript": "^3.5.1"
>>>>>>> 5528b13c
  },
  "dependencies": {
    "mime": "^2.3.1"
  },
  "git": {
    "scripts": {
      "pre-push": "bash scripts/pre-push.sh"
    }
  },
  "publishConfig": {
    "access": "public",
    "tag": "latest"
  }
}<|MERGE_RESOLUTION|>--- conflicted
+++ resolved
@@ -50,16 +50,10 @@
     "reflect-metadata": "^0.1.12",
     "semver": "^6.0.0",
     "shx": "^0.3.2",
-<<<<<<< HEAD
     "ts-node": "^8.0.3",
-    "tslint": "^5.10.0",
-    "typescript": "^3.0.1"
-=======
-    "ts-node": "^7.0.1",
     "tslint": "^5.17.0",
     "tslint-config-standard": "^8.0.1",
     "typescript": "^3.5.1"
->>>>>>> 5528b13c
   },
   "dependencies": {
     "mime": "^2.3.1"
